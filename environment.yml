--- conflicted
+++ resolved
@@ -44,8 +44,5 @@
 - pytest==7.0.1
 - pytest-cov==3.0.0
 - pytest-mock
-<<<<<<< HEAD
 - blas
-=======
-- mlflow
->>>>>>> 93fc9d98
+- mlflow